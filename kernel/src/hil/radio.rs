/// Hardware independent interface for an 802.15.4 radio.
/// Note that configuration commands are asynchronous and
/// must be committed with a call to config_commit. For
/// example, calling set_address will change the source address
/// of packets but does not change the address stored in hardware
/// used for address recognition. This must be committed to hardware
/// with a call to config_commit. Please see the relevant TRD for
/// more details.

use returncode::ReturnCode;
pub trait TxClient {
    fn send_done(&self, buf: &'static mut [u8], result: ReturnCode);
}

pub trait RxClient {
    fn receive(&self, buf: &'static mut [u8], len: u8, result: ReturnCode);
}

pub trait ConfigClient {
    fn config_done(&self, result: ReturnCode);
}

<<<<<<< HEAD
pub trait PowerClient {
    fn changed(&self, on: bool);
}

pub const HEADER_SIZE: u8        = 10;
pub const MAX_PACKET_SIZE: u8    = 128;
pub const MAX_BUF_SIZE: usize    = 129;    // +1 for opcode
pub const MIN_PACKET_SIZE: u8    = HEADER_SIZE + 2; // +2 for CRC

pub trait Radio: RadioConfig + RadioData {}

pub trait RadioConfig {
=======
pub const HEADER_SIZE: u8 = 10;
pub const MAX_PACKET_SIZE: u8 = 128;
pub const MAX_BUF_SIZE: usize = 129; // +1 for opcode
pub const MIN_PACKET_SIZE: u8 = HEADER_SIZE + 2; // +2 for CRC

pub trait Radio {
>>>>>>> d9b17397
    /// buf must be at least MAX_BUF_SIZE in length, and
    /// reg_read and reg_write must be 2 bytes
    fn initialize(&self,
                  spi_buf: &'static mut [u8],
                  reg_write: &'static mut [u8],
                  reg_read: &'static mut [u8])
                  -> ReturnCode;
    fn reset(&self) -> ReturnCode;
    fn start(&self) -> ReturnCode;
    fn stop(&self) -> ReturnCode;

<<<<<<< HEAD
    fn is_on(&self) -> bool;
    fn busy(&self) -> bool;

    /// Commit the config calls to hardware, changing the address,
    /// PAN ID, TX power, and channel to the specified values, issues
    /// a callback to the config client when done.
    fn config_commit(&self) -> ReturnCode;
    fn set_config_client(&self, client: &'static ConfigClient);

    fn config_address(&self) -> u16; // The local 16-bit address
    fn config_pan(&self) -> u16;     // The 16-bit PAN ID
    fn config_tx_power(&self) -> i8; // The transmit power, in dBm
    fn config_channel(&self) -> u8;  // The 802.15.4 channel

    fn config_set_address(&self, addr: u16);
    fn config_set_pan(&self, addr: u16);
    fn config_set_tx_power(&self, power: i8) -> ReturnCode;
    fn config_set_channel(&self, chan: u8) -> ReturnCode;
}

pub trait RadioData {
=======
    fn set_transmit_client(&self, client: &'static TxClient);
    fn set_receive_client(&self, client: &'static RxClient, receive_buffer: &'static mut [u8]);
    fn set_config_client(&self, client: &'static ConfigClient);
    fn set_receive_buffer(&self, receive_buffer: &'static mut [u8]);

    /// The local 16-bit address
    fn config_address(&self) -> u16;
    /// The 16-bit PAN ID
    fn config_pan(&self) -> u16;
    /// The transmit power, in dBm
    fn config_tx_power(&self) -> i8;
    /// The 802.15.4 channel
    fn config_channel(&self) -> u8;

    fn config_set_address(&self, addr: u16);
    fn config_set_pan(&self, addr: u16);
    /// Set the transmit power in dBm. The radio will set
    /// it to the closest available value that is >= the
    /// value specified.
    fn config_set_tx_power(&self, power: i8) -> ReturnCode;
    /// Set the 802.15.4 channel to use. Valid numbers are 11-26
    fn config_set_channel(&self, chan: u8) -> ReturnCode;

    /// Commit the config calls to hardware, changing the address,
    /// PAN ID, TX power, and channel to the specified values.
    fn config_commit(&self) -> ReturnCode;


>>>>>>> d9b17397
    fn payload_offset(&self) -> u8;
    fn header_size(&self) -> u8;
    fn packet_get_src(&self, packet: &'static [u8]) -> u16;
    fn packet_get_dest(&self, packet: &'static [u8]) -> u16;
    fn packet_get_length(&self, packet: &'static [u8]) -> u16;
    fn packet_get_pan(&self, packet: &'static [u8]) -> u16;

    fn set_transmit_client(&self, client: &'static TxClient);
    fn set_receive_client(&self, client: &'static RxClient,
                          receive_buffer: &'static mut [u8]);
    fn set_receive_buffer(&self, receive_buffer: &'static mut [u8]);

    fn transmit(&self,
                dest: u16,
                tx_data: &'static mut [u8],
                tx_len: u8) -> ReturnCode;
}

#[repr(C, packed)]
pub struct Header {
    len: u8,
    fcf: u16,
    dsn: u8,
    pan: u16,
    src: u16,
    dst: u16,
}<|MERGE_RESOLUTION|>--- conflicted
+++ resolved
@@ -20,7 +20,6 @@
     fn config_done(&self, result: ReturnCode);
 }
 
-<<<<<<< HEAD
 pub trait PowerClient {
     fn changed(&self, on: bool);
 }
@@ -33,14 +32,6 @@
 pub trait Radio: RadioConfig + RadioData {}
 
 pub trait RadioConfig {
-=======
-pub const HEADER_SIZE: u8 = 10;
-pub const MAX_PACKET_SIZE: u8 = 128;
-pub const MAX_BUF_SIZE: usize = 129; // +1 for opcode
-pub const MIN_PACKET_SIZE: u8 = HEADER_SIZE + 2; // +2 for CRC
-
-pub trait Radio {
->>>>>>> d9b17397
     /// buf must be at least MAX_BUF_SIZE in length, and
     /// reg_read and reg_write must be 2 bytes
     fn initialize(&self,
@@ -51,8 +42,6 @@
     fn reset(&self) -> ReturnCode;
     fn start(&self) -> ReturnCode;
     fn stop(&self) -> ReturnCode;
-
-<<<<<<< HEAD
     fn is_on(&self) -> bool;
     fn busy(&self) -> bool;
 
@@ -74,36 +63,6 @@
 }
 
 pub trait RadioData {
-=======
-    fn set_transmit_client(&self, client: &'static TxClient);
-    fn set_receive_client(&self, client: &'static RxClient, receive_buffer: &'static mut [u8]);
-    fn set_config_client(&self, client: &'static ConfigClient);
-    fn set_receive_buffer(&self, receive_buffer: &'static mut [u8]);
-
-    /// The local 16-bit address
-    fn config_address(&self) -> u16;
-    /// The 16-bit PAN ID
-    fn config_pan(&self) -> u16;
-    /// The transmit power, in dBm
-    fn config_tx_power(&self) -> i8;
-    /// The 802.15.4 channel
-    fn config_channel(&self) -> u8;
-
-    fn config_set_address(&self, addr: u16);
-    fn config_set_pan(&self, addr: u16);
-    /// Set the transmit power in dBm. The radio will set
-    /// it to the closest available value that is >= the
-    /// value specified.
-    fn config_set_tx_power(&self, power: i8) -> ReturnCode;
-    /// Set the 802.15.4 channel to use. Valid numbers are 11-26
-    fn config_set_channel(&self, chan: u8) -> ReturnCode;
-
-    /// Commit the config calls to hardware, changing the address,
-    /// PAN ID, TX power, and channel to the specified values.
-    fn config_commit(&self) -> ReturnCode;
-
-
->>>>>>> d9b17397
     fn payload_offset(&self) -> u8;
     fn header_size(&self) -> u8;
     fn packet_get_src(&self, packet: &'static [u8]) -> u16;
